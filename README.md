--- conflicted
+++ resolved
@@ -62,7 +62,6 @@
 
 ## Tutorial
 
-<<<<<<< HEAD
 Please refer to the .examples/ folder for a series of tutorial files.
 
 1. `VrRoom` class
@@ -112,7 +111,4 @@
 
 [3] De Bortoli, G., Dal Santo, G., Prawda, K., Lokki, T., Välimäki, V., and Schlecht, S. J. "Differentiable Active Acoustics: Optimizing Stability via Gradient Descent" Proceedings of the International Conference on Digital Audio Effects, pp. 254-261, 2024.
 
-[4] De Bortoli, G., Prawda, K., and Schlecht, S. J. "Active Acoustics with a Phase Cancelling Modal Reverberator" Journal of the Audio Engineering Society, Vol. 72, No. 10, pp. 705-715, 2024.
-=======
-Please refer to the example files for a tutorial.
->>>>>>> c03d082e
+[4] De Bortoli, G., Prawda, K., and Schlecht, S. J. "Active Acoustics with a Phase Cancelling Modal Reverberator" Journal of the Audio Engineering Society, Vol. 72, No. 10, pp. 705-715, 2024.